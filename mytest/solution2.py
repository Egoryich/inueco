--- conflicted
+++ resolved
@@ -1,23 +1,4 @@
 def analyze_purchases(items, prices, discount_threshold=1000):
-<<<<<<< HEAD
-    if len(items) != len(prices) or len(items) == 0:
-        return None
-    
-    if any(price < 0 for price in prices):
-        return None
-    
-    total = sum(prices)
-    average = round(total / len(prices), 2)
-    
-    max_price = max(prices)
-    max_index = prices.index(max_price)
-    most_expensive = items[max_index]
-    
-    discount_applied = total >= discount_threshold
-    final_total = round(total * 0.9, 2) if discount_applied else round(total, 2)
-    
-    return {
-=======
     """
     Анализирует список покупок и возвращает статистику.
     
@@ -66,22 +47,12 @@
     
     # Формирование результата
     result = {
->>>>>>> fa7842fd
         "total": total,
         "average": average,
         "most_expensive": most_expensive,
         "discount_applied": discount_applied,
         "final_total": final_total
     }
-<<<<<<< HEAD
-
-if __name__ == "__main__":
-    items = ["Хлеб", "Молоко", "Яйца", "Сыр"]
-    prices = [50, 80, 120, 350]
-
-    result = analyze_purchases(items, prices)
-    print(result)
-=======
     
     return result
 
@@ -101,5 +72,4 @@
     # Пример 3: Ошибка - разная длина списков
     items3 = ["Товар1", "Товар2"]
     prices3 = [100]
-    print("Пример 3 (ошибка):", analyze_purchases(items3, prices3))
->>>>>>> fa7842fd
+    print("Пример 3 (ошибка):", analyze_purchases(items3, prices3))