def analyze_temperature(temperatures):
<<<<<<< HEAD
    if not temperatures or len(temperatures) != 7:
        return None
    
    total = sum(temperatures)
    avg = round(total / 7, 1)
    max_temp = max(temperatures)
    min_temp = min(temperatures)
    hot_days = len([t for t in temperatures if t > 25])
    cold_days = len([t for t in temperatures if t < 10])
    
    return {
        "average": avg,
=======
    """
    Анализирует температурные данные за неделю.
    
    Args:
        temperatures: список температур за 7 дней
        
    Returns:
        Словарь с результатами анализа или None, если данные некорректны
    """
    # Проверяем корректность входных данных
    if not temperatures or len(temperatures) != 7:
        return None
    
    # Вычисляем среднюю температуру
    total = 0
    for temp in temperatures:
        total += temp
    average = round(total / len(temperatures), 1)
    
    # Находим максимум и минимум
    max_temp = temperatures[0]
    min_temp = temperatures[0]
    
    for temp in temperatures:
        if temp > max_temp:
            max_temp = temp
        if temp < min_temp:
            min_temp = temp
    
    # Подсчитываем жаркие и холодные дни
    hot_days = 0
    cold_days = 0
    
    for temp in temperatures:
        if temp > 25:
            hot_days += 1
        if temp < 10:
            cold_days += 1
    
    # Формируем результат
    result = {
        "average": average,
>>>>>>> fa7842fd
        "max": max_temp,
        "min": min_temp,
        "hot_days": hot_days,
        "cold_days": cold_days
    }
<<<<<<< HEAD

if __name__ == "__main__":
    temperatures = [22, 28, 15, 8, 30, 18, 25]
    result = analyze_temperature(temperatures)
    print(result)
=======
    
    return result


# Примеры использования
if __name__ == "__main__":
    # Пример 1: Нормальные данные
    temps1 = [22, 28, 15, 8, 30, 18, 25]
    print("Пример 1:")
    print(analyze_temperature(temps1))
    print()
    
    # Пример 2: Недостаточно данных
    temps2 = [15, 16, 17]
    print("Пример 2:")
    print(analyze_temperature(temps2))
    print()
    
    # Пример 3: Все дни жаркие
    temps3 = [26, 27, 28, 29, 30, 31, 32]
    print("Пример 3:")
    print(analyze_temperature(temps3))
    print()
    
    # Пример 4: Все дни холодные
    temps4 = [5, 6, 3, 2, 8, 9, 4]
    print("Пример 4:")
    print(analyze_temperature(temps4))
>>>>>>> fa7842fd
<|MERGE_RESOLUTION|>--- conflicted
+++ resolved
@@ -1,18 +1,4 @@
 def analyze_temperature(temperatures):
-<<<<<<< HEAD
-    if not temperatures or len(temperatures) != 7:
-        return None
-    
-    total = sum(temperatures)
-    avg = round(total / 7, 1)
-    max_temp = max(temperatures)
-    min_temp = min(temperatures)
-    hot_days = len([t for t in temperatures if t > 25])
-    cold_days = len([t for t in temperatures if t < 10])
-    
-    return {
-        "average": avg,
-=======
     """
     Анализирует температурные данные за неделю.
     
@@ -55,19 +41,11 @@
     # Формируем результат
     result = {
         "average": average,
->>>>>>> fa7842fd
         "max": max_temp,
         "min": min_temp,
         "hot_days": hot_days,
         "cold_days": cold_days
     }
-<<<<<<< HEAD
-
-if __name__ == "__main__":
-    temperatures = [22, 28, 15, 8, 30, 18, 25]
-    result = analyze_temperature(temperatures)
-    print(result)
-=======
     
     return result
 
@@ -95,5 +73,4 @@
     # Пример 4: Все дни холодные
     temps4 = [5, 6, 3, 2, 8, 9, 4]
     print("Пример 4:")
-    print(analyze_temperature(temps4))
->>>>>>> fa7842fd
+    print(analyze_temperature(temps4))